use std::fmt;

use serde::de::{Deserializer, Error as DeError, IgnoredAny, MapAccess};
use serde::ser::{SerializeStruct, Serializer};
use serde::{Deserialize, Serialize};

#[cfg(feature = "http")]
use crate::builder::CreateAutocompleteResponse;
#[cfg(feature = "http")]
use crate::http::Http;
use crate::internal::prelude::*;
#[cfg(feature = "http")]
use crate::json;
#[cfg(feature = "http")]
use crate::json::prelude::*;
use crate::model::application::command::{CommandOptionType, CommandType};
#[cfg(feature = "http")]
use crate::model::application::interaction::InteractionResponseType;
use crate::model::application::interaction::{add_guild_id_to_resolved, InteractionType};
use crate::model::guild::Member;
use crate::model::id::{
    ApplicationId,
    AttachmentId,
    ChannelId,
    CommandId,
    GenericId,
    GuildId,
    InteractionId,
    RoleId,
    UserId,
};
use crate::model::user::User;
use crate::model::utils::{remove_from_map, remove_from_map_opt};

/// An interaction received when the user fills in an autocomplete option
#[derive(Clone, Debug, Serialize)]
#[non_exhaustive]
pub struct AutocompleteInteraction {
    /// Id of the interaction.
    pub id: InteractionId,
    /// Id of the application this interaction is for.
    pub application_id: ApplicationId,
    /// The type of interaction.
    #[serde(rename = "type")]
    pub kind: InteractionType,
    /// The data of the interaction which was triggered.
    pub data: AutocompleteData,
    /// The guild Id this interaction was sent from, if there is one.
    #[serde(skip_serializing_if = "Option::is_none")]
    pub guild_id: Option<GuildId>,
    /// The channel Id this interaction was sent from.
    pub channel_id: ChannelId,
    /// The `member` data for the invoking user.
    ///
    /// **Note**: It is only present if the interaction is triggered in a guild.
    #[serde(skip_serializing_if = "Option::is_none")]
    pub member: Option<Member>,
    /// The `user` object for the invoking user.
    pub user: User,
    /// A continuation token for responding to the interaction.
    pub token: String,
    /// Always `1`.
    pub version: u8,
    /// The guild's preferred locale.
    pub guild_locale: Option<String>,
    /// The selected language of the invoking user.
    pub locale: String,
}

#[cfg(feature = "http")]
impl AutocompleteInteraction {
    /// Creates a response to an autocomplete interaction.
    ///
    /// # Errors
    ///
    /// Returns an [`Error::Http`] if the API returns an error.
    ///
    /// [`Error::Http`]: crate::error::Error::Http
    pub async fn create_autocomplete_response<F>(&self, http: impl AsRef<Http>, f: F) -> Result<()>
    where
        F: FnOnce(&mut CreateAutocompleteResponse) -> &mut CreateAutocompleteResponse,
    {
        let mut response = CreateAutocompleteResponse::default();
        f(&mut response);
        let data = json::hashmap_to_json_map(response.0);

        let map = json!({
            "type": InteractionResponseType::Autocomplete as u8,
            "data": data,
        });

        http.as_ref().create_interaction_response(self.id.0, &self.token, &map).await
    }
}

impl<'de> Deserialize<'de> for AutocompleteInteraction {
    fn deserialize<D: Deserializer<'de>>(deserializer: D) -> StdResult<Self, D::Error> {
        let mut map = JsonMap::deserialize(deserializer)?;

        let guild_id = remove_from_map_opt(&mut map, "guild_id")?;

        if let Some(guild_id) = guild_id {
            add_guild_id_to_resolved(&mut map, guild_id);
        }

<<<<<<< HEAD
        let member = remove_from_map_opt::<Member, _>(&mut map, "member")?;
        let user = remove_from_map_opt(&mut map, "user")?
=======
        let id = map
            .remove("id")
            .ok_or_else(|| DeError::custom("expected id"))
            .and_then(InteractionId::deserialize)
            .map_err(DeError::custom)?;

        let application_id = map
            .remove("application_id")
            .ok_or_else(|| DeError::custom("expected application id"))
            .and_then(ApplicationId::deserialize)
            .map_err(DeError::custom)?;

        let kind = map
            .remove("type")
            .ok_or_else(|| DeError::custom("expected type"))
            .and_then(InteractionType::deserialize)
            .map_err(DeError::custom)?;

        let data = map
            .remove("data")
            .ok_or_else(|| DeError::custom("expected data"))
            .and_then(AutocompleteData::deserialize)
            .map_err(DeError::custom)?;

        let guild_id = map
            .remove("guild_id")
            .map(GuildId::deserialize)
            .transpose()
            .map_err(DeError::custom)?;

        let channel_id = map
            .remove("channel_id")
            .ok_or_else(|| DeError::custom("expected channel_id"))
            .and_then(ChannelId::deserialize)
            .map_err(DeError::custom)?;

        let member =
            map.remove("member").map(Member::deserialize).transpose().map_err(DeError::custom)?;

        let user =
            map.remove("user").map(User::deserialize).transpose().map_err(DeError::custom)?;

        let user = user
>>>>>>> f1048ca2
            .or_else(|| member.as_ref().map(|m| m.user.clone()))
            .ok_or_else(|| DeError::custom("expected user or member"))?;

        Ok(Self {
            guild_id,
            member,
            user,
            id: remove_from_map(&mut map, "id")?,
            application_id: remove_from_map(&mut map, "application_id")?,
            kind: remove_from_map(&mut map, "type")?,
            data: remove_from_map(&mut map, "data")?,
            channel_id: remove_from_map(&mut map, "channel_id")?,
            token: remove_from_map(&mut map, "token")?,
            version: remove_from_map(&mut map, "version")?,
            guild_locale: remove_from_map_opt(&mut map, "guild_locale")?,
            locale: remove_from_map(&mut map, "locale")?,
        })
    }
}

/// The autocomplete data payload.
#[derive(Clone, Debug, Deserialize, Serialize)]
pub struct AutocompleteData {
    /// The Id of the invoked command.
    pub id: CommandId,
    /// The name of the invoked command.
    pub name: String,
    /// The application command type of the triggered application command.
    #[serde(rename = "type")]
    pub kind: CommandType,
    /// The parameters and the given values.
    #[serde(default)]
    pub options: Vec<CommandDataOption>,
    /// The Id of the guild the command is registered to.
    #[serde(skip_serializing_if = "Option::is_none")]
    pub guild_id: Option<GuildId>,
}

impl AutocompleteData {
    /// Returns the focused option from [`AutocompleteData::options`].
    #[must_use]
    pub fn focused_option(&self) -> Option<FocusedOption<'_>> {
        fn find_option(opts: &[CommandDataOption]) -> Option<FocusedOption<'_>> {
            for opt in opts {
                match &opt.value {
                    CommandDataOptionValue::SubCommand(opts)
                    | CommandDataOptionValue::SubCommandGroup(opts) => {
                        let opt = find_option(&*opts);
                        if opt.is_some() {
                            return opt;
                        }
                    },
                    CommandDataOptionValue::Autocomplete {
                        kind,
                        value,
                    } => {
                        return Some(FocusedOption {
                            name: &opt.name,
                            kind: *kind,
                            value,
                        });
                    },
                    _ => {},
                }
            }
            None
        }
        find_option(&*self.options)
    }
}

/// The focused option return by [`AutocompleteData::focused_option`].
#[derive(Clone, Debug)]
pub struct FocusedOption<'a> {
    pub name: &'a str,
    pub kind: CommandOptionType,
    pub value: &'a str,
}

/// A set of a parameter and a value from the user.
///
/// All options have names and an option can either be a parameter and input `value` or it can
/// denote a sub-command or group, in which case it will contain a top-level key and another vector
/// of `options`.
#[derive(Clone, Debug)]
#[non_exhaustive]
pub struct CommandDataOption {
    /// The name of the parameter.
    pub name: String,
    /// The given value.
    pub value: CommandDataOptionValue,
}

impl CommandDataOption {
    /// Returns the value type.
    #[must_use]
    pub fn kind(&self) -> CommandOptionType {
        self.value.kind()
    }
}

impl<'de> Deserialize<'de> for CommandDataOption {
    fn deserialize<D: Deserializer<'de>>(deserializer: D) -> StdResult<Self, D::Error> {
        #[derive(Deserialize)]
        #[serde(field_identifier, rename_all = "snake_case")]
        enum Field {
            Name,
            Type,
            Value,
            Options,
            Focused,
            Unknown(String),
        }

        struct Visitor;

        impl<'de> serde::de::Visitor<'de> for Visitor {
            type Value = CommandDataOption;

            fn expecting(&self, formatter: &mut fmt::Formatter<'_>) -> fmt::Result {
                formatter.write_str("CommandDataOption")
            }

            fn visit_map<A: MapAccess<'de>>(self, mut map: A) -> StdResult<Self::Value, A::Error> {
                let mut name = None;
                let mut kind = None;
                let mut value = None;
                let mut options = None;
                let mut focused = None;

                while let Some(key) = map.next_key()? {
                    match key {
                        Field::Name => {
                            if name.is_some() {
                                return Err(DeError::duplicate_field("name"));
                            }
                            name = Some(map.next_value()?);
                        },
                        Field::Type => {
                            if kind.is_some() {
                                return Err(DeError::duplicate_field("type"));
                            }
                            kind = Some(map.next_value()?);
                        },
                        Field::Value => {
                            if value.is_some() {
                                return Err(DeError::duplicate_field("value"));
                            }
                            value = Some(map.next_value::<serde_value::Value>()?);
                        },
                        Field::Options => {
                            if options.is_some() {
                                return Err(DeError::duplicate_field("options"));
                            }
                            options = Some(map.next_value()?);
                        },
                        Field::Focused => {
                            if focused.is_some() {
                                return Err(DeError::duplicate_field("focused"));
                            }
                            focused = Some(map.next_value()?);
                        },
                        Field::Unknown(_) => {
                            map.next_value::<IgnoredAny>()?;
                        },
                    }
                }

                let name = name.ok_or_else(|| DeError::missing_field("name"))?;
                let kind = kind.ok_or_else(|| DeError::missing_field("type"))?;
                let focused = focused.unwrap_or_default();

                if focused {
                    let value = value.ok_or_else(|| DeError::missing_field("value"))?;
                    let value = String::deserialize(value).map_err(DeError::custom)?;
                    return Ok(CommandDataOption {
                        name,
                        value: CommandDataOptionValue::Autocomplete {
                            kind,
                            value,
                        },
                    });
                }

                let value = match kind {
                    CommandOptionType::Boolean => {
                        let value = value.ok_or_else(|| DeError::missing_field("value"))?;
                        let value = bool::deserialize(value).map_err(DeError::custom)?;
                        CommandDataOptionValue::Boolean(value)
                    },
                    CommandOptionType::Integer => {
                        let value = value.ok_or_else(|| DeError::missing_field("value"))?;
                        let value = i64::deserialize(value).map_err(DeError::custom)?;
                        CommandDataOptionValue::Integer(value)
                    },
                    CommandOptionType::Number => {
                        let value = value.ok_or_else(|| DeError::missing_field("value"))?;
                        let value = f64::deserialize(value).map_err(DeError::custom)?;
                        CommandDataOptionValue::Number(value)
                    },
                    CommandOptionType::String => {
                        let value = value.ok_or_else(|| DeError::missing_field("value"))?;
                        let value = String::deserialize(value).map_err(DeError::custom)?;
                        CommandDataOptionValue::String(value)
                    },
                    CommandOptionType::SubCommand => {
                        let options = options.ok_or_else(|| DeError::missing_field("options"))?;
                        CommandDataOptionValue::SubCommand(options)
                    },
                    CommandOptionType::SubCommandGroup => {
                        let options = options.ok_or_else(|| DeError::missing_field("options"))?;
                        CommandDataOptionValue::SubCommandGroup(options)
                    },
                    CommandOptionType::Attachment => {
                        let value = value.ok_or_else(|| DeError::missing_field("value"))?;
                        let value = AttachmentId::deserialize(value).map_err(DeError::custom)?;
                        CommandDataOptionValue::Attachment(value)
                    },
                    CommandOptionType::Channel => {
                        let value = value.ok_or_else(|| DeError::missing_field("value"))?;
                        let value = ChannelId::deserialize(value).map_err(DeError::custom)?;
                        CommandDataOptionValue::Channel(value)
                    },
                    CommandOptionType::Mentionable => {
                        let value = value.ok_or_else(|| DeError::missing_field("value"))?;
                        let value = GenericId::deserialize(value).map_err(DeError::custom)?;
                        CommandDataOptionValue::Mentionable(value)
                    },
                    CommandOptionType::Role => {
                        let value = value.ok_or_else(|| DeError::missing_field("value"))?;
                        let value = RoleId::deserialize(value).map_err(DeError::custom)?;
                        CommandDataOptionValue::Role(value)
                    },
                    CommandOptionType::User => {
                        let value = value.ok_or_else(|| DeError::missing_field("value"))?;
                        let value = UserId::deserialize(value).map_err(DeError::custom)?;
                        CommandDataOptionValue::User(value)
                    },
                    CommandOptionType::Unknown => CommandDataOptionValue::Unknown,
                };

                Ok(CommandDataOption {
                    name,
                    value,
                })
            }
        }

        deserializer.deserialize_map(Visitor)
    }
}

impl Serialize for CommandDataOption {
    fn serialize<S: Serializer>(&self, serializer: S) -> StdResult<S::Ok, S::Error> {
        let (value_or_options, focused) = match &self.value {
            CommandDataOptionValue::Autocomplete {
                ..
            } => (true, true),
            CommandDataOptionValue::SubCommand(o) | CommandDataOptionValue::SubCommandGroup(o) => {
                (!o.is_empty(), false)
            },
            CommandDataOptionValue::Unknown => (false, false),
            _ => (true, false),
        };
        let len = 2 + usize::from(value_or_options) + usize::from(focused);

        let mut s = serializer.serialize_struct("CommandDataOption", len)?;

        s.serialize_field("name", &self.name)?;
        s.serialize_field("type", &self.value.kind())?;

        match &self.value {
            CommandDataOptionValue::Autocomplete {
                value, ..
            } => {
                s.serialize_field("value", value)?;
            },
            CommandDataOptionValue::Boolean(v) => s.serialize_field("value", v)?,
            CommandDataOptionValue::Integer(v) => s.serialize_field("value", v)?,
            CommandDataOptionValue::Number(v) => s.serialize_field("value", v)?,
            CommandDataOptionValue::String(v) => s.serialize_field("value", v)?,
            CommandDataOptionValue::Attachment(v) => s.serialize_field("value", v)?,
            CommandDataOptionValue::Channel(v) => s.serialize_field("value", v)?,
            CommandDataOptionValue::Mentionable(v) => s.serialize_field("value", v)?,
            CommandDataOptionValue::Role(v) => s.serialize_field("value", v)?,
            CommandDataOptionValue::User(v) => s.serialize_field("value", v)?,
            CommandDataOptionValue::SubCommand(o) | CommandDataOptionValue::SubCommandGroup(o) => {
                if !o.is_empty() {
                    s.serialize_field("options", o)?;
                }
            },
            _ => {},
        }

        if focused {
            s.serialize_field("focused", &focused)?;
        }

        s.end()
    }
}

/// The value of an [`CommandDataOption`].
#[derive(Clone, Debug)]
#[non_exhaustive]
pub enum CommandDataOptionValue {
    Autocomplete { kind: CommandOptionType, value: String },
    Boolean(bool),
    Integer(i64),
    Number(f64),
    String(String),
    SubCommand(Vec<CommandDataOption>),
    SubCommandGroup(Vec<CommandDataOption>),
    Attachment(AttachmentId),
    Channel(ChannelId),
    Mentionable(GenericId),
    Role(RoleId),
    User(UserId),
    Unknown,
}

impl CommandDataOptionValue {
    /// Returns the value type.
    #[must_use]
    pub fn kind(&self) -> CommandOptionType {
        match self {
            Self::Autocomplete {
                kind, ..
            } => *kind,
            Self::Boolean(_) => CommandOptionType::Boolean,
            Self::Integer(_) => CommandOptionType::Integer,
            Self::Number(_) => CommandOptionType::Number,
            Self::String(_) => CommandOptionType::String,
            Self::SubCommand(_) => CommandOptionType::SubCommand,
            Self::SubCommandGroup(_) => CommandOptionType::SubCommandGroup,
            Self::Attachment(_) => CommandOptionType::Attachment,
            Self::Channel(_) => CommandOptionType::Channel,
            Self::Mentionable(_) => CommandOptionType::Mentionable,
            Self::Role(_) => CommandOptionType::Role,
            Self::User(_) => CommandOptionType::User,
            Self::Unknown => CommandOptionType::Unknown,
        }
    }

    /// If the value is a boolean, returns the associated f64. Returns None otherwise.
    #[must_use]
    pub fn as_bool(&self) -> Option<bool> {
        match *self {
            Self::Boolean(b) => Some(b),
            _ => None,
        }
    }

    /// If the value is an integer, returns the associated f64. Returns None otherwise.
    #[must_use]
    pub fn as_i64(&self) -> Option<i64> {
        match *self {
            Self::Integer(v) => Some(v),
            _ => None,
        }
    }

    /// If the value is a number, returns the associated f64. Returns None otherwise.
    #[must_use]
    pub fn as_f64(&self) -> Option<f64> {
        match *self {
            Self::Number(v) => Some(v),
            _ => None,
        }
    }

    /// If the value is a string, returns the associated str. Returns None otherwise.
    #[must_use]
    pub fn as_str(&self) -> Option<&str> {
        match self {
            Self::String(s) => Some(s),
            Self::Autocomplete {
                value, ..
            } => Some(value),
            _ => None,
        }
    }

    /// If the value is an `AttachmentId`, returns the associated ID. Returns None otherwise.
    #[must_use]
    pub fn as_attachment_id(&self) -> Option<AttachmentId> {
        match self {
            Self::Attachment(id) => Some(*id),
            _ => None,
        }
    }

    /// If the value is an `ChannelId`, returns the associated ID. Returns None otherwise.
    #[must_use]
    pub fn as_channel_id(&self) -> Option<ChannelId> {
        match self {
            Self::Channel(id) => Some(*id),
            _ => None,
        }
    }

    /// If the value is an `GenericId`, returns the associated ID. Returns None otherwise.
    #[must_use]
    pub fn as_mentionable(&self) -> Option<GenericId> {
        match self {
            Self::Mentionable(id) => Some(*id),
            _ => None,
        }
    }

    /// If the value is an `UserId`, returns the associated ID. Returns None otherwise.
    #[must_use]
    pub fn as_user_id(&self) -> Option<UserId> {
        match self {
            Self::User(id) => Some(*id),
            _ => None,
        }
    }

    /// If the value is an `RoleId`, returns the associated ID. Returns None otherwise.
    #[must_use]
    pub fn as_role_id(&self) -> Option<RoleId> {
        match self {
            Self::Role(id) => Some(*id),
            _ => None,
        }
    }
}<|MERGE_RESOLUTION|>--- conflicted
+++ resolved
@@ -103,54 +103,8 @@
             add_guild_id_to_resolved(&mut map, guild_id);
         }
 
-<<<<<<< HEAD
         let member = remove_from_map_opt::<Member, _>(&mut map, "member")?;
         let user = remove_from_map_opt(&mut map, "user")?
-=======
-        let id = map
-            .remove("id")
-            .ok_or_else(|| DeError::custom("expected id"))
-            .and_then(InteractionId::deserialize)
-            .map_err(DeError::custom)?;
-
-        let application_id = map
-            .remove("application_id")
-            .ok_or_else(|| DeError::custom("expected application id"))
-            .and_then(ApplicationId::deserialize)
-            .map_err(DeError::custom)?;
-
-        let kind = map
-            .remove("type")
-            .ok_or_else(|| DeError::custom("expected type"))
-            .and_then(InteractionType::deserialize)
-            .map_err(DeError::custom)?;
-
-        let data = map
-            .remove("data")
-            .ok_or_else(|| DeError::custom("expected data"))
-            .and_then(AutocompleteData::deserialize)
-            .map_err(DeError::custom)?;
-
-        let guild_id = map
-            .remove("guild_id")
-            .map(GuildId::deserialize)
-            .transpose()
-            .map_err(DeError::custom)?;
-
-        let channel_id = map
-            .remove("channel_id")
-            .ok_or_else(|| DeError::custom("expected channel_id"))
-            .and_then(ChannelId::deserialize)
-            .map_err(DeError::custom)?;
-
-        let member =
-            map.remove("member").map(Member::deserialize).transpose().map_err(DeError::custom)?;
-
-        let user =
-            map.remove("user").map(User::deserialize).transpose().map_err(DeError::custom)?;
-
-        let user = user
->>>>>>> f1048ca2
             .or_else(|| member.as_ref().map(|m| m.user.clone()))
             .ok_or_else(|| DeError::custom("expected user or member"))?;
 
