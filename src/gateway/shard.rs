--- conflicted
+++ resolved
@@ -298,15 +298,9 @@
             warn!("[{:?}] Sequence off; them: {}, us: {}", self.shard_info, seq, self.seq);
         }
 
-<<<<<<< HEAD
         match &event {
             Event::Ready(ready) => {
-                debug!("[Shard {:?}] Received Ready", self.shard_info);
-=======
-        match event {
-            Event::Ready(ref ready) => {
                 debug!("[{:?}] Received Ready", self.shard_info);
->>>>>>> 7e6773b9
 
                 self.session_id = Some(ready.ready.session_id.clone());
                 self.stage = ConnectionStage::Connected;
@@ -479,13 +473,8 @@
 
                 Ok(None)
             },
-<<<<<<< HEAD
             &Ok(GatewayEvent::Hello(interval)) => {
-                debug!("[Shard {:?}] Received a Hello; interval: {}", self.shard_info, interval);
-=======
-            Ok(GatewayEvent::Hello(interval)) => {
                 debug!("[{:?}] Received a Hello; interval: {}", self.shard_info, interval);
->>>>>>> 7e6773b9
 
                 if self.stage == ConnectionStage::Resuming {
                     return Ok(None);
@@ -503,13 +492,8 @@
                     ShardAction::Reconnect(self.reconnection_type())
                 }))
             },
-<<<<<<< HEAD
             &Ok(GatewayEvent::InvalidateSession(resumable)) => {
-                info!("[Shard {:?}] Received session invalidation", self.shard_info);
-=======
-            Ok(GatewayEvent::InvalidateSession(resumable)) => {
-                info!("[{:?}] Received session invalidation", self.shard_info,);
->>>>>>> 7e6773b9
+                info!("[{:?}] Received session invalidation", self.shard_info);
 
                 Ok(Some(if resumable {
                     ShardAction::Reconnect(ReconnectType::Resume)
@@ -518,29 +502,17 @@
                 }))
             },
             Ok(GatewayEvent::Reconnect) => Ok(Some(ShardAction::Reconnect(ReconnectType::Resume))),
-<<<<<<< HEAD
             Err(Error::Gateway(GatewayError::Closed(data))) => {
                 self.handle_gateway_closed(data.as_ref())
             },
             Err(Error::Tungstenite(why)) => {
-                warn!("[Shard {:?}] Websocket error: {:?}", self.shard_info, why);
-                info!("[Shard {:?}] Will attempt to auto-reconnect", self.shard_info);
-
-                Ok(Some(ShardAction::Reconnect(self.reconnection_type())))
-            },
-            Err(why) => {
-                warn!("[Shard {:?}] Unhandled error: {:?}", self.shard_info, why);
-=======
-            Err(Error::Gateway(GatewayError::Closed(ref data))) => self.handle_gateway_closed(data),
-            Err(Error::Tungstenite(ref why)) => {
                 warn!("[{:?}] Websocket error: {:?}", self.shard_info, why);
                 info!("[{:?}] Will attempt to auto-reconnect", self.shard_info);
 
                 Ok(Some(ShardAction::Reconnect(self.reconnection_type())))
             },
-            Err(ref why) => {
+            Err(why) => {
                 warn!("[{:?}] Unhandled error: {:?}", self.shard_info, why);
->>>>>>> 7e6773b9
 
                 Ok(None)
             },
