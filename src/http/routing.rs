--- conflicted
+++ resolved
@@ -841,9 +841,6 @@
         api!("/guilds/{}/roles", guild_id)
     }
 
-<<<<<<< HEAD
-    #[must_use]
-=======
     pub fn guild_scheduled_event(
         guild_id: u64,
         event_id: u64,
@@ -896,7 +893,7 @@
         s
     }
 
->>>>>>> e690ccd1
+    #[must_use]
     pub fn guild_sticker(guild_id: u64, sticker_id: u64) -> String {
         api!("/guilds/{}/stickers/{}", guild_id, sticker_id)
     }
