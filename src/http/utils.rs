--- conflicted
+++ resolved
@@ -29,10 +29,7 @@
                 .expect("expected _errors")
                 .as_array()
                 .expect("expected array")
-<<<<<<< HEAD
                 .clone();
-=======
-                .to_owned();
 
             // FIXME: This is a workaround to a bug in the {Create,Edit}ScheduledEvent endpoints.
             // Occasionally there will be an additional nested _errors field. See the relevant
@@ -42,7 +39,6 @@
                 None => found_errors,
             };
 
->>>>>>> e690ccd1
             for error in found_errors {
                 let error_object = error.as_object().expect("expected object");
                 let mut object_path = path.to_owned();
