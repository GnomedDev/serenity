use futures::channel::mpsc::{TrySendError, UnboundedSender as Sender};
use tokio_tungstenite::tungstenite::Message;

use super::{ChunkGuildFilter, ShardClientMessage, ShardRunnerMessage};
#[cfg(feature = "collector")]
use crate::collector::{
    ComponentInteractionFilter,
    EventFilter,
    MessageFilter,
    ModalInteractionFilter,
    ReactionFilter,
};
use crate::gateway::{ActivityData, InterMessage};
use crate::model::prelude::*;

/// A lightweight wrapper around an mpsc sender.
///
/// This is used to cleanly communicate with a shard's respective
/// [`ShardRunner`]. This can be used for actions such as setting the activity
/// via [`Self::set_activity`] or shutting down via [`Self::shutdown_clean`].
///
/// [`ShardRunner`]: super::ShardRunner
#[derive(Clone, Debug)]
pub struct ShardMessenger {
    pub(crate) tx: Sender<InterMessage>,
}

impl ShardMessenger {
    /// Creates a new shard messenger.
    ///
    /// If you are using the [`Client`], you do not need to do this.
    ///
    /// [`Client`]: crate::Client
    #[inline]
    #[must_use]
    pub fn new(tx: Sender<InterMessage>) -> Self {
        Self {
            tx,
        }
    }

    /// Requests that one or multiple [`Guild`]s be chunked.
    ///
    /// This will ask the gateway to start sending member chunks for large
    /// guilds (250 members+). If a guild is over 250 members, then a full
    /// member list will not be downloaded, and must instead be requested to be
    /// sent in "chunks" containing members.
    ///
    /// Member chunks are sent as the [`Event::GuildMembersChunk`] event. Each
    /// chunk only contains a partial amount of the total members.
    ///
    /// If the `cache` feature is enabled, the cache will automatically be
    /// updated with member chunks.
    ///
    /// # Examples
    ///
    /// Chunk a single guild by Id, limiting to 2000 [`Member`]s, and not
    /// specifying a query parameter:
    ///
    /// ```rust,no_run
    /// # use tokio::sync::Mutex;
    /// # use serenity::model::gateway::{GatewayIntents, ShardInfo};
    /// # use serenity::client::bridge::gateway::ChunkGuildFilter;
    /// # use serenity::gateway::Shard;
    /// # use std::sync::Arc;
    /// #
    /// # async fn run() -> Result<(), Box<dyn std::error::Error>> {
    /// #     let shard_info = ShardInfo {
    /// #         id: 0,
    /// #         total: 1,
    /// #     };
<<<<<<< HEAD
    /// #
    /// #     let mut shard = Shard::new("".to_string(), "", shard_info, GatewayIntents::all()).await?;
=======
    /// #     let mut shard = Shard::new(mutex.clone(), "", shard_info, GatewayIntents::all(), None).await?;
>>>>>>> 34f5fac9
    /// #
    /// use serenity::model::id::GuildId;
    ///
    /// shard.chunk_guild(GuildId::new(81384788765712384), Some(2000), ChunkGuildFilter::None, None);
    /// #     Ok(())
    /// # }
    /// ```
    ///
    /// Chunk a single guild by Id, limiting to 20 members, specifying a
    /// query parameter of `"do"` and a nonce of `"request"`:
    ///
    /// ```rust,no_run
    /// # use tokio::sync::Mutex;
    /// # use serenity::model::gateway::{GatewayIntents, ShardInfo};
    /// # use serenity::client::bridge::gateway::ChunkGuildFilter;
    /// # use serenity::gateway::Shard;
    /// # use std::sync::Arc;
    /// #
    /// # async fn run() -> Result<(), Box<dyn std::error::Error>> {
    /// #     let shard_info = ShardInfo {
    /// #         id: 0,
    /// #         total: 1,
    /// #     };
    /// #
<<<<<<< HEAD
    /// #     let mut shard = Shard::new("".to_string(), "", shard_info, GatewayIntents::all()).await?;;
=======
    /// #     let mut shard = Shard::new(mutex.clone(), "", shard_info, GatewayIntents::all(), None).await?;;
>>>>>>> 34f5fac9
    /// #
    /// use serenity::model::id::GuildId;
    ///
    /// shard.chunk_guild(
    ///     GuildId::new(81384788765712384),
    ///     Some(20),
    ///     ChunkGuildFilter::Query("do".to_owned()),
    ///     Some("request"),
    /// );
    /// #     Ok(())
    /// # }
    /// ```
    pub fn chunk_guild(
        &self,
        guild_id: GuildId,
        limit: Option<u16>,
        filter: ChunkGuildFilter,
        nonce: Option<String>,
    ) {
        drop(self.send_to_shard(ShardRunnerMessage::ChunkGuild {
            guild_id,
            limit,
            filter,
            nonce,
        }));
    }

    /// Sets the user's current activity, if any.
    ///
    /// Other presence settings are maintained.
    ///
    /// # Examples
    ///
    /// Setting the current activity to playing `"Heroes of the Storm"`:
    ///
    /// ```rust,no_run
    /// # use tokio::sync::Mutex;
    /// # use serenity::gateway::Shard;
    /// # use serenity::model::gateway::{GatewayIntents, ShardInfo};
    /// # use std::sync::Arc;
    /// #
    /// # async fn run() -> Result<(), Box<dyn std::error::Error>> {
    /// #     let shard_info = ShardInfo {
    /// #         id: 0,
    /// #         total: 1,
    /// #     };
    /// #
<<<<<<< HEAD
    /// #     let mut shard = Shard::new("".to_string(), "", shard_info, GatewayIntents::all()).await?;
=======
    /// #     let mut shard = Shard::new(mutex.clone(), "", shard_info, GatewayIntents::all(), None).await?;
>>>>>>> 34f5fac9
    /// use serenity::gateway::ActivityData;
    ///
    /// shard.set_activity(Some(ActivityData::playing("Heroes of the Storm")));
    /// #     Ok(())
    /// # }
    /// ```
    pub fn set_activity(&self, activity: Option<ActivityData>) {
        drop(self.send_to_shard(ShardRunnerMessage::SetActivity(activity)));
    }

    /// Sets the user's full presence information.
    ///
    /// Consider using the individual setters if you only need to modify one of
    /// these.
    ///
    /// # Examples
    ///
    /// Set the current user as playing `"Heroes of the Storm"` and being
    /// online:
    ///
    /// ```rust,ignore
    /// # use tokio::sync::Mutex;
    /// # use serenity::gateway::Shard;
    /// # use std::sync::Arc;
    /// #
    /// # async fn run() -> Result<(), Box<dyn std::error::Error>> {
    /// #     let shard_info = ShardInfo {
    /// #         id: 0,
    /// #         total: 1,
    /// #     };
    /// #
    /// #     let mut shard = Shard::new("".to_string(), "", shard_info, None).await?;
    /// #
    /// use serenity::gateway::ActivityData;
    /// use serenity::model::user::OnlineStatus;
    ///
    /// let activity = ActivityData::playing("Heroes of the Storm");
    /// shard.set_presence(Some(activity), OnlineStatus::Online);
    /// #     Ok(())
    /// # }
    /// ```
    pub fn set_presence(&self, activity: Option<ActivityData>, mut status: OnlineStatus) {
        if status == OnlineStatus::Offline {
            status = OnlineStatus::Invisible;
        }

        drop(self.send_to_shard(ShardRunnerMessage::SetPresence(activity, status)));
    }

    /// Sets the user's current online status.
    ///
    /// Note that [`Offline`] is not a valid online status, so it is
    /// automatically converted to [`Invisible`].
    ///
    /// Other presence settings are maintained.
    ///
    /// # Examples
    ///
    /// Setting the current online status for the shard to [`DoNotDisturb`].
    ///
    /// ```rust,no_run
    /// # use tokio::sync::Mutex;
    /// # use serenity::gateway::Shard;
    /// # use serenity::model::gateway::{GatewayIntents, ShardInfo};
    /// # use std::sync::Arc;
    /// #
    /// # async fn run() -> Result<(), Box<dyn std::error::Error>> {
    /// #     let shard_info = ShardInfo {
    /// #         id: 0,
    /// #         total: 1,
    /// #     };
    /// #
<<<<<<< HEAD
    /// #     let mut shard = Shard::new("".to_string(), "", shard_info, GatewayIntents::all()).await?;
=======
    /// #     let mut shard = Shard::new(mutex.clone(), "", shard_info, GatewayIntents::all(), None).await?;
>>>>>>> 34f5fac9
    /// #
    /// use serenity::model::user::OnlineStatus;
    ///
    /// shard.set_status(OnlineStatus::DoNotDisturb);
    /// #     Ok(())
    /// # }
    /// ```
    ///
    /// [`DoNotDisturb`]: OnlineStatus::DoNotDisturb
    /// [`Invisible`]: OnlineStatus::Invisible
    /// [`Offline`]: OnlineStatus::Offline
    pub fn set_status(&self, mut online_status: OnlineStatus) {
        if online_status == OnlineStatus::Offline {
            online_status = OnlineStatus::Invisible;
        }

        drop(self.send_to_shard(ShardRunnerMessage::SetStatus(online_status)));
    }

    /// Shuts down the websocket by attempting to cleanly close the
    /// connection.
    pub fn shutdown_clean(&self) {
        drop(self.send_to_shard(ShardRunnerMessage::Close(1000, None)));
    }

    /// Sends a raw message over the WebSocket.
    ///
    /// The given message is not mutated in any way, and is sent as-is.
    ///
    /// You should only use this if you know what you're doing. If you're
    /// wanting to, for example, send a presence update, prefer the usage of
    /// the [`Self::set_presence`] method.
    pub fn websocket_message(&self, message: Message) {
        drop(self.send_to_shard(ShardRunnerMessage::Message(message)));
    }

    /// Sends a message to the shard.
    ///
    /// # Errors
    ///
    /// Returns a [`TrySendError`] if the shard's receiver was closed.
    #[inline]
    pub fn send_to_shard(&self, msg: ShardRunnerMessage) -> Result<(), TrySendError<InterMessage>> {
        self.tx.unbounded_send(InterMessage::Client(ShardClientMessage::Runner(Box::new(msg))))
    }

    /// Sets a new filter for an event collector.
    #[inline]
    #[cfg(feature = "collector")]
    pub fn set_event_filter(&self, collector: EventFilter) {
        drop(self.send_to_shard(ShardRunnerMessage::SetEventFilter(collector)));
    }

    /// Sets a new filter for a message collector.
    #[inline]
    #[cfg(feature = "collector")]
    pub fn set_message_filter(&self, collector: MessageFilter) {
        drop(self.send_to_shard(ShardRunnerMessage::SetMessageFilter(collector)));
    }

    /// Sets a new filter for a reaction collector.
    #[cfg(feature = "collector")]
    pub fn set_reaction_filter(&self, collector: ReactionFilter) {
        drop(self.send_to_shard(ShardRunnerMessage::SetReactionFilter(collector)));
    }

    /// Sets a new filter for a component interaction collector.
    #[cfg(feature = "collector")]
    pub fn set_component_interaction_filter(&self, collector: ComponentInteractionFilter) {
        drop(self.send_to_shard(ShardRunnerMessage::SetComponentInteractionFilter(collector)));
    }

    /// Sets a new filter for a modal interaction collector.
    #[cfg(feature = "collector")]
    pub fn set_modal_interaction_filter(&self, collector: ModalInteractionFilter) {
        drop(self.send_to_shard(ShardRunnerMessage::SetModalInteractionFilter(collector)));
    }
}

impl AsRef<ShardMessenger> for ShardMessenger {
    fn as_ref(&self) -> &ShardMessenger {
        self
    }
}<|MERGE_RESOLUTION|>--- conflicted
+++ resolved
@@ -69,12 +69,8 @@
     /// #         id: 0,
     /// #         total: 1,
     /// #     };
-<<<<<<< HEAD
-    /// #
-    /// #     let mut shard = Shard::new("".to_string(), "", shard_info, GatewayIntents::all()).await?;
-=======
-    /// #     let mut shard = Shard::new(mutex.clone(), "", shard_info, GatewayIntents::all(), None).await?;
->>>>>>> 34f5fac9
+    /// #
+    /// #     let mut shard = Shard::new("".to_string(), "", shard_info, GatewayIntents::all(), None).await?;
     /// #
     /// use serenity::model::id::GuildId;
     ///
@@ -99,11 +95,7 @@
     /// #         total: 1,
     /// #     };
     /// #
-<<<<<<< HEAD
-    /// #     let mut shard = Shard::new("".to_string(), "", shard_info, GatewayIntents::all()).await?;;
-=======
-    /// #     let mut shard = Shard::new(mutex.clone(), "", shard_info, GatewayIntents::all(), None).await?;;
->>>>>>> 34f5fac9
+    /// #     let mut shard = Shard::new("".to_string(), "", shard_info, GatewayIntents::all(), None).await?;;
     /// #
     /// use serenity::model::id::GuildId;
     ///
@@ -151,11 +143,7 @@
     /// #         total: 1,
     /// #     };
     /// #
-<<<<<<< HEAD
-    /// #     let mut shard = Shard::new("".to_string(), "", shard_info, GatewayIntents::all()).await?;
-=======
-    /// #     let mut shard = Shard::new(mutex.clone(), "", shard_info, GatewayIntents::all(), None).await?;
->>>>>>> 34f5fac9
+    /// #     let mut shard = Shard::new("".to_string(), "", shard_info, GatewayIntents::all(), None).await?;
     /// use serenity::gateway::ActivityData;
     ///
     /// shard.set_activity(Some(ActivityData::playing("Heroes of the Storm")));
@@ -228,11 +216,7 @@
     /// #         total: 1,
     /// #     };
     /// #
-<<<<<<< HEAD
-    /// #     let mut shard = Shard::new("".to_string(), "", shard_info, GatewayIntents::all()).await?;
-=======
-    /// #     let mut shard = Shard::new(mutex.clone(), "", shard_info, GatewayIntents::all(), None).await?;
->>>>>>> 34f5fac9
+    /// #     let mut shard = Shard::new("".to_string(), "", shard_info, GatewayIntents::all(), None).await?;
     /// #
     /// use serenity::model::user::OnlineStatus;
     ///
