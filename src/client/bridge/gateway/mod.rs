--- conflicted
+++ resolved
@@ -125,13 +125,8 @@
 
 /// A light tuplestruct wrapper around a u32 to verify type correctness when
 /// working with the IDs of shards.
-<<<<<<< HEAD
-#[derive(Clone, Copy, Debug, Eq, Hash, PartialEq, PartialOrd, Ord)]
+#[derive(Clone, Copy, Debug, Eq, Hash, Ord, PartialEq, PartialOrd)]
 pub struct ShardId(pub u32);
-=======
-#[derive(Clone, Copy, Debug, Eq, Hash, Ord, PartialEq, PartialOrd)]
-pub struct ShardId(pub u64);
->>>>>>> 67b568e9
 
 impl fmt::Display for ShardId {
     fn fmt(&self, f: &mut fmt::Formatter<'_>) -> fmt::Result {
