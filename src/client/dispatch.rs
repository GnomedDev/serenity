--- conflicted
+++ resolved
@@ -168,33 +168,7 @@
         (Some(handler), None) => {
             let context = context(data, runner_tx, shard_id, cache_and_http.clone());
 
-<<<<<<< HEAD
             match event {
-=======
-                #[cfg(feature = "framework")]
-                if let DispatchEvent::Model(Event::MessageCreate(event)) = event {
-                    #[cfg(not(feature = "cache"))]
-                    let context = context(data, runner_tx, shard_id, &cache_and_http.http);
-                    #[cfg(feature = "cache")]
-                    let context = context(
-                        data,
-                        runner_tx,
-                        shard_id,
-                        &cache_and_http.http,
-                        &cache_and_http.cache,
-                    );
-
-                    if let Some(framework) = framework {
-                        let framework = Arc::clone(framework);
-
-                        spawn_named("dispatch::framework::message", async move {
-                            framework.dispatch(context, event.message).await;
-                        });
-                    }
-                }
-            },
-            (Some(h), None) => match event {
->>>>>>> 9323b231
                 DispatchEvent::Model(Event::MessageCreate(mut event)) => {
                     update(cache_and_http, &mut event);
 
@@ -212,91 +186,27 @@
             if let DispatchEvent::Model(event) = event {
                 let context = context(data, runner_tx, shard_id, cache_and_http.clone());
 
-<<<<<<< HEAD
                 #[cfg(not(feature = "framework"))]
                 // No clone needed, as there will be no framework dispatch.
                 event_handler.raw_event(context, event).await;
-=======
-                            spawn_named("dispatch::framework::message", async move {
-                                framework.dispatch(context, event.message).await;
-                            });
-                        }
-                    }
-                },
-                other => {
-                    handle_event(other, data, h, runner_tx, shard_id, cache_and_http).await;
-                },
-            },
-            (None, Some(rh)) => {
-                event.update(&cache_and_http);
-
-                if let DispatchEvent::Model(event) = event {
-                    let event_handler = Arc::clone(rh);
-
-                    #[cfg(not(feature = "cache"))]
-                    let context = context(data, runner_tx, shard_id, &cache_and_http.http);
-                    #[cfg(feature = "cache")]
-                    let context = context(
-                        data,
-                        runner_tx,
-                        shard_id,
-                        &cache_and_http.http,
-                        &cache_and_http.cache,
-                    );
->>>>>>> 9323b231
 
                 #[cfg(feature = "framework")]
-                if let Event::MessageCreate(ref msg_event) = event {
+                if let Event::MessageCreate(msg_event) = &event {
                     // Must clone in order to dispatch the framework too.
                     let message = msg_event.message.clone();
                     event_handler.raw_event(context.clone(), event).await;
 
-<<<<<<< HEAD
                     dispatch_framework(framework.cloned(), context, message).await;
                 } else {
                     // Avoid cloning if there will be no framework dispatch.
                     event_handler.raw_event(context, event).await;
-=======
-                    #[cfg(feature = "framework")]
-                    {
-                        if let Event::MessageCreate(msg_event) = &event {
-                            // Must clone in order to dispatch the framework too.
-                            let message = msg_event.message.clone();
-                            event_handler.raw_event(context.clone(), event).await;
-
-                            if let Some(framework) = framework {
-                                let framework = Arc::clone(framework);
-
-                                spawn_named("dispatch::framework::message", async move {
-                                    framework.dispatch(context, message).await;
-                                });
-                            }
-                        } else {
-                            // Avoid cloning if there will be no framework dispatch.
-                            event_handler.raw_event(context, event).await;
-                        }
-                    }
-                }
-            },
-            // We call this function again, passing `None` for each event handler
-            // and passing no framework, as we dispatch once we are done right here.
-            (Some(handler), Some(raw_handler)) => {
-                #[cfg(not(feature = "cache"))]
-                let context = context(data, runner_tx, shard_id, &cache_and_http.http);
-                #[cfg(feature = "cache")]
-                let context =
-                    context(data, runner_tx, shard_id, &cache_and_http.http, &cache_and_http.cache);
-
-                if let DispatchEvent::Model(event) = &event {
-                    raw_handler.raw_event(context.clone(), event.clone()).await;
->>>>>>> 9323b231
                 }
             }
         },
         (Some(handler), Some(raw_handler)) => {
             let context = context(data, runner_tx, shard_id, cache_and_http.clone());
 
-            if let DispatchEvent::Model(ref event) = event {
+            if let DispatchEvent::Model(event) = &event {
                 raw_handler.raw_event(context.clone(), event.clone()).await;
             }
 
