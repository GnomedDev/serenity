--- conflicted
+++ resolved
@@ -21,7 +21,6 @@
 serde-value = "0.7"
 async-trait = "0.1.9"
 
-<<<<<<< HEAD
 [dependencies.nougat]
 version = "0.2.0"
 optional = true
@@ -29,10 +28,9 @@
 [dependencies.derivative]
 version = "2.2.0"
 optional = true
-=======
+
 [dependencies.rustversion]
 version = "1.0.7"
->>>>>>> 89b300e1
 
 [dependencies.simd-json]
 version = "0.4.14"
